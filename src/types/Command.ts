import * as React from "react";
import {MarkdownState} from "./MarkdownState";
import {EditorState} from "draft-js";

<<<<<<< HEAD
type Execute = (EditorState, data?) => EditorState;
type ExecutePromise = (EditorState, data?) => Promise<EditorState>;

export interface ButtonContentOptions {
  iconProvider: (iconName: string) => React.ReactNode;
}

export type ButtonContentBuilder = (options: ButtonContentOptions) => React.ReactNode;

=======
>>>>>>> 404b0d59
export interface Command {
    buttonContentBuilder: ButtonContentBuilder;
    buttonProps?: any;
    children?: Command[];
    execute?: (EditorState, data?) => EditorState | Promise<EditorState>;
}<|MERGE_RESOLUTION|>--- conflicted
+++ resolved
@@ -1,10 +1,6 @@
 import * as React from "react";
 import {MarkdownState} from "./MarkdownState";
 import {EditorState} from "draft-js";
-
-<<<<<<< HEAD
-type Execute = (EditorState, data?) => EditorState;
-type ExecutePromise = (EditorState, data?) => Promise<EditorState>;
 
 export interface ButtonContentOptions {
   iconProvider: (iconName: string) => React.ReactNode;
@@ -12,8 +8,6 @@
 
 export type ButtonContentBuilder = (options: ButtonContentOptions) => React.ReactNode;
 
-=======
->>>>>>> 404b0d59
 export interface Command {
     buttonContentBuilder: ButtonContentBuilder;
     buttonProps?: any;
