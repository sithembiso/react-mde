--- conflicted
+++ resolved
@@ -36,13 +36,8 @@
     "bootstrap": "^4.0.0-alpha.5",
     "chai": "^3.5.0",
     "colors": "^1.1.2",
-<<<<<<< HEAD
     "cross-env": "^4.0.0",
-    "css-loader": "^0.26.0",
-=======
-    "cross-env": "^3.1.3",
     "css-loader": "^0.27.0",
->>>>>>> b58accfe
     "express": "^4.14.0",
     "extract-text-webpack-plugin": "^2.1.0",
     "file-loader": "^0.10.0",
