{
  "name": "react-mde",
  "version": "0.0.2",
  "description": "A react markdown-editor like Stackoverflow and Github",
  "main": "index.js",
  "scripts": {
    "test": "mocha --timeout 15000 --compilers js:babel-register ./test/*Spec.js",
    "start": "cross-env NODE_ENV=development babel-node ./demo/server.js",
    "build": "cross-env NODE_ENV=production gulp build",
    "build-demo": "cross-env NODE_ENV=production gulp build-demo"
  },
  "repository": {
    "type": "git",
    "url": "git+https://github.com/andrerpena/react-mde.git"
  },
  "keywords": [
    "boilerplate",
    "react",
    "component"
  ],
  "author": "Andre Pena",
  "license": "MIT",
  "bugs": {
    "url": "https://github.com/andrerpena/react-mde.git/issues"
  },
  "devDependencies": {
    "babel-cli": "^6.18.0",
    "babel-loader": "^6.2.8",
    "babel-plugin-add-module-exports": "^0.2.1",
    "babel-preset-es2015": "^6.18.0",
    "babel-preset-react": "^6.16.0",
    "babel-preset-react-hmre": "^1.1.1",
    "babel-preset-stage-0": "^6.16.0",
    "bootstrap": "^4.0.0-alpha.5",
    "chai": "^3.5.0",
    "colors": "^1.1.2",
    "cross-env": "^3.1.3",
    "css-loader": "^0.26.0",
    "express": "^4.14.0",
    "extract-text-webpack-plugin": "^1.0.1",
    "file-loader": "^0.9.0",
    "gulp": "^3.9.1",
    "gulp-babel": "^6.1.2",
    "gulp-cli": "^1.2.2",
    "gulp-rename": "^1.2.2",
    "gulp-webpack": "^1.5.0",
    "less": "^2.7.1",
    "less-loader": "^2.2.3",
    "mocha": "^3.2.0",
<<<<<<< HEAD
    "node-sass": "^3.13.0",
    "normalize.css": "^5.0.0",
=======
    "node-sass": "^4.1.1",
>>>>>>> fb37b341
    "react-hot-loader": "^3.0.0-beta.6",
    "react-redux": "^5.0.1",
    "redux": "^3.6.0",
    "sass-loader": "^4.0.2",
    "style-loader": "^0.13.1",
    "webpack": "^1.13.3",
    "webpack-dev-middleware": "^1.8.4",
    "webpack-hot-middleware": "^2.13.2"
  },
  "homepage": "https://github.com/andrerpena/react-mde.git#readme",
  "dependencies": {
    "font-awesome": "^4.7.0",
    "react": "^15.4.1",
    "react-dom": "^15.4.1",
    "showdown": "^1.5.4"
  }
}<|MERGE_RESOLUTION|>--- conflicted
+++ resolved
@@ -47,12 +47,8 @@
     "less": "^2.7.1",
     "less-loader": "^2.2.3",
     "mocha": "^3.2.0",
-<<<<<<< HEAD
-    "node-sass": "^3.13.0",
     "normalize.css": "^5.0.0",
-=======
     "node-sass": "^4.1.1",
->>>>>>> fb37b341
     "react-hot-loader": "^3.0.0-beta.6",
     "react-redux": "^5.0.1",
     "redux": "^3.6.0",
