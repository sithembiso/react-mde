--- conflicted
+++ resolved
@@ -26,12 +26,7 @@
 import * as Showdown from "showdown";
 import "react-mde/lib/styles/css/react-mde-all.css";
 
-<<<<<<< HEAD
-export class App extends React.Component {
-
-=======
 export default class App extends React.Component {
->>>>>>> 11157324
   constructor (props) {
     super(props);
     this.state = {
